﻿/// <reference path="d3.v3.min.js"/>
/// <reference path="../src/d3adaptor.js"/>
/// <reference path="../src/shortestpaths.js"/>
/// <reference path="../src/descent.js"/>
/// <reference path="../src/vpsc.js"/>
/// <reference path="../src/rectangle.js"/>
/// <reference path="../src/geom.js"/>
/// <reference path="../src/powergraph.js"/>

asyncTest("small power-graph", function () {
    d3.json("../examples/graphdata/n7e23.json", function (error, graph) {
        var n = graph.nodes.length;
        ok(n == 7);
        var c = new powergraph.Configuration(n, graph.links);
        ok(c.modules.length == 7);
        var es;
        ok(c.R == (es = c.allEdges()).length, "c.R=" + c.R + ", actual edges in c=" + es.length);
        var m = c.merge(c.modules[0], c.modules[4]);
        ok(0 in m.children);
        ok(4 in m.children);
        ok(1 in m.outgoing);
        ok(3 in m.outgoing);
        ok(5 in m.outgoing);
        ok(6 in m.outgoing);
        ok(2 in m.incoming);
        ok(5 in m.incoming);
        ok(c.R == (es = c.allEdges()).length, "c.R=" + c.R + ", actual edges in c=" + es.length);
        m = c.merge(c.modules[2], c.modules[3]);
        ok(c.R == (es = c.allEdges()).length, "c.R=" + c.R + ", actual edges in c=" + es.length);

        c = new powergraph.Configuration(n, graph.links);
        var lastR = c.R;
        while (c.greedyMerge()) {
            ok(c.R < lastR);
            lastR = c.R;
        }
        var finalEdges = [];
        var groups = c.getGroupHierarchy(finalEdges);
        ok(groups.length == 4);
        start();
    });
    ok(true);
});

asyncTest("all-pairs shortest paths", function () {
    var d3cola = cola.d3adaptor();

    d3.json("../examples/graphdata/triangle.json", function (error, graph) {
        d3cola
            .nodes(graph.nodes)
            .links(graph.links);
        var n = d3cola.nodes().length;
        equal(n, 4);
        var D = (new shortestpaths.Calculator(n, d3cola.links())).DistanceMatrix();
        deepEqual(D, [
            [0, 1, 1, 2],
            [1, 0, 1, 2],
            [1, 1, 0, 1],
            [2, 2, 1, 0],
        ]);
        var x = [0, 0, 1, 1], y = [1, 0, 0, 1];
        var descent = new cola.Descent([x, y], D);
        var s0 = descent.reduceStress();
        var s1 = descent.reduceStress();
        ok(s1 < s0);
        var s2 = descent.reduceStress();
        ok(s2 < s1);
        d3cola.start(0,0,10);
        var lengths = graph.links.map(function (l) {
            var u = l.source, v = l.target,
                dx = u.x - v.x, dy = u.y - v.y;
            return Math.sqrt(dx*dx + dy*dy);
        }), avg = function (a) { return a.reduce(function (u, v) { return u + v }) / a.length },
            mean = avg(lengths),
            variance = avg(lengths.map(function (l) { var d = mean - l; return d * d; }));
        ok(variance < 0.1);
        start();
    });
    ok(true);
});

asyncTest("equality constraints", function () {
    var d3cola = cola.d3adaptor();

    d3.json("../examples/graphdata/triangle.json", function (error, graph) {
        d3cola
            .nodes(graph.nodes)
            .links(graph.links)
            .constraints([{
                type: "separation", axis: "x",
                left: 0, right: 1, gap: 0, equality: true
            }, {
                type: "separation", axis: "y",
                left: 0, right: 2, gap: 0, equality: true
            }]);
        d3cola.start(20, 20, 20);
        ok(Math.abs(graph.nodes[0].x - graph.nodes[1].x) < 0.001);
        ok(Math.abs(graph.nodes[0].y - graph.nodes[2].y) < 0.001);
        start();
    });
    ok(true);
});

test("convex hulls", function () {
    var draw = false;
    var rand = new cola.PseudoRandom();
    var nextInt = function (r) { return Math.round(rand.getNext() * r) }
    var width = 100, height = 100;

    for (var k = 0; k < 10; ++k) {
        if (draw) {
            var svg = d3.select("body").append("svg").attr("width", width).attr("height", height);
        }
        var P = [];
        for (var i = 0; i < 5; ++i) {
            var p;
            P.push(p = { x: nextInt(width), y: nextInt(height) });
            if (draw) svg.append("circle").attr("cx", p.x).attr("cy", p.y).attr('fill', 'green').attr("r", 5);
        }
        var h = geom.ConvexHull(P);
        if (draw) {
            var lineFunction = d3.svg.line().x(function (d) { return d.x; }).y(function (d) { return d.y; }).interpolate("linear");
            svg.append("path").attr("d", lineFunction(h))
                .attr("stroke", "blue")
                .attr("stroke-width", 2)
                .attr("fill", "none");
        }

        for (var i = 2; i < h.length; ++i) {
            var p = h[i - 2], q = h[i - 1], r = h[i];
            ok(geom.isLeft(p, q, r) >= 0, "clockwise hull " + i);
            for (var j = 0; j < P.length; ++j) {
                ok(geom.isLeft(p, q, P[j]) >= 0, "" + j);
            }
        }
        ok(h[0] !== h[h.length - 1], "first and last point of hull are different" + k);
    }
});

test("radial sort", function () {
    var draw = false;
    var n = 100;
    var width = 400, height = 400;
    if (draw) {
        var svg = d3.select("body").append("svg").attr("width", width).attr("height", height);
    }
    var P = [];
    var x = 0, y = 0;
    var rand = new cola.PseudoRandom(5);
    var nextInt = function (r) { return Math.round(rand.getNext() * r) }
    for (var i = 0; i < n; ++i) {
        var p;
        P.push(p = { x: nextInt(width), y: nextInt(height) });
        x += p.x; y += p.y;
        if (draw) svg.append("circle").attr("cx", p.x).attr("cy", p.y).attr('fill', 'green').attr("r", 5);
    }
    var q = { x: x / n, y: y / n };
    console.log(q);
    var p0 = null;
    geom.clockwiseRadialSweep(q, P, function (p, i) {
        if (p0) {
            var il = geom.isLeft(q, p0, p);
            ok(il >= 0);
        }
        p0 = p;
        if (draw) {
            svg.append("line").attr('x1', q.x).attr('y1', q.y).attr('x2', p.x).attr("y2", p.y)
                .attr("stroke", d3.interpolateRgb("yellow", "red")(i / n))
                .attr("stroke-width", 2)
        }
    });
});

<<<<<<< HEAD
function makePoly(rand) {
    var length = function (p, q) { var dx = p.x - q.x, dy = p.y - q.y; return dx * dx + dy * dy; };
    var nextInt = function (r) { return Math.round(rand.getNext() * r) }
    var n = nextInt(7) + 3, width = 10, height = 10;
    var P = [];
    loop: for (var i = 0; i < n; ++i) {
        var p = { x: nextInt(width), y: nextInt(height) };
        var ctr = 0;
        while (i > 0 && length(P[i - 1], p) < 1
            || i > 1 && (
                   geom.isLeft(P[i - 2], P[i - 1], p) <= 0
                || geom.isLeft(P[i - 1], p, P[0]) <= 0
                || geom.isLeft(p, P[0], P[1]) <= 0)) {
            if (ctr++ > 10) break loop;
            p = { x: nextInt(width), y: nextInt(height) };
        }
        P.push(p);
    }
    P.push({ x: P[0].x, y: P[0].y });
    return P;
}

function drawPoly(svg, P) {
    for (var i = 0; i < P.length; ++i) {
        var lineFunction = d3.svg.line().x(function (d) { return d.x * 10; }).y(function (d) { return d.y * 10; }).interpolate("linear");
        svg.append("path").attr("d", lineFunction(P))
            .attr("stroke", "blue")
            .attr("stroke-width", 1)
            .attr("fill", "none");
    }
}

function drawLine(svg, l) {
    svg.append("line").attr('x1', 10 * l.x1).attr('y1', 10 * l.y1).attr('x2', 10 * l.x2).attr("y2", 10 * l.y2)
        .attr("stroke", "green")
        .attr("stroke-width", 1);
};

function drawCircle(svg, p) {
    svg.append("circle").attr("cx", 10 * p.x).attr("cy", 10 * p.y).attr('fill', 'red').attr("r", 2);
}

test("tangent visibility graph", function () {
    var draw = true;
=======
test("tangents", function () {
    var draw = false;
>>>>>>> 39008e15
    var rand = new cola.PseudoRandom();
    var nextInt = function (r) { return Math.round(rand.getNext() * r) }
    var n = 10;
    var P = [];
    for (var i = 0; i < n; i++) {
        var p = makePoly(rand);
        var dx = 10 * nextInt(10), dy = 10 * nextInt(10);
        p.forEach(function (p) { p.x += dx; p.y += dy; });
        P.push(p);
    }
    var T = [];
    for (var i = 0; i < n - 1; i++) {
        for (var j = i + 1; j < n; j++) {
            var t = geom.tangents(P[i], P[j]);
            T.push({ u: i, v: j, tangents: t });
        }
    }
    var L = [];
    for (var i = 0; i < T.length; i++) {
        var t = T[i];
        for (var p in t.tangents) {
            L.push({ u: t.u, i: t.tangents[p].t1, v: t.v, j: t.tangents[p].t2 });
        }
    }
    var g = new geom.TangentVisibilityGraph(P);
    if (draw) {
        var svg = d3.select("body").append("svg").attr("width", 800).attr("height", 100);
        P.forEach(function (p) {
            drawPoly(svg, p);
        });
        g.E.forEach(function (e) {
            drawLine(svg, { x1: e.source.p.x, y1: e.source.p.y, x2: e.target.p.x, y2: e.target.p.y });
        });
    }
    ok(true);
});

test("tangents", function () {
    var draw = false;
    var rand = new cola.PseudoRandom();
    for (var j = 0; j < 100; j++) {
        var A = makePoly(rand), B = makePoly(rand);
        if (A.length <= 3 || B.length <= 3) continue;
        B.forEach(function (p) { p.x += 11 });
        //if (j !== 207) continue;
        var t = geom.tangents(A, B);
        // ok(t.length === 4, t.length + " tangents found at j="+j);
        if (draw) {
            var getLine = function (tp) {
                return { x1: A[tp.t1].x, y1: A[tp.t1].y, x2: B[tp.t2].x, y2: B[tp.t2].y };
            }
            d3.select("body").append("p").html(j);
            var svg = d3.select("body").append("svg").attr("width", 800).attr("height", 100);
            drawPoly(svg, A);
            drawPoly(svg, B);
            for (var p in t) {
                var l = getLine(t[p]);
                drawLine(svg, l);
                var ints = intersects(l, A).concat(intersects(l, B));
                ok (ints.length <= 4, ints.length + " intersects found at "+j);
            }
        }
    }
    ok(true);
});

function intersects(l, P) {
    var ints = [];
    for (var i = 1; i < P.length; ++i) {
        var int = vpsc.Rectangle.lineIntersection(
            l.x1, l.y1,
            l.x2, l.y2,
            P[i-1].x, P[i-1].y,
            P[i].x, P[i].y
            );
        if (int) ints.push(int);
    }
    return ints;
}

test("pseudo random number test", function () {
    var rand = new cola.PseudoRandom();
    for (var i = 0; i < 100; ++i) {
        var r = rand.getNext();
        ok(r <= 1, "r=" + r);
        ok(r >= 0, "r=" + r);
        r = rand.getNextBetween(5, 10);
        ok(r <= 10, "r=" + r);
        ok(r >= 5, "r=" + r);
        r = rand.getNextBetween(-5, 0);
        ok(r <= 0, "r=" + r);
        ok(r >= -5, "r=" + r);
        //console.log(r);
    }
});

test("rectangle intersections", function () {
    var r = new vpsc.Rectangle(2, 4, 0, 2);
    var p = r.rayIntersection(0, 1);
    ok(p.x == 2);
    ok(p.y == 1);
    p = r.rayIntersection(0, 0);
    ok(p.x == 2);
});

test("matrix perf test", function () {
    ok(true); return; // disable

    var now = window.performance ? function () { return window.performance.now(); } : function () { };
    console.log("Array test:");
    var startTime = now();
    var totalRegularArrayTime = 0;
    var repeats = 1000;
    var n = 100;
    var M;
    for (var k = 0; k < repeats; ++k) {
        M = new Array(n);
        for (var i = 0; i < n; ++i) {
            M[i] = new Array(n);
        }
    }

    var t = now() - startTime;
    console.log("init = " + t);
    totalRegularArrayTime += t;
    startTime = now();
    for (var k = 0; k < repeats; ++k) {
        for (var i = 0; i < n; ++i) {
            for (var j = 0; j < n; ++j) {
                M[i][j] = 1;
            }
        }
    }

    var t = now() - startTime;
    console.log("write array = " + t);
    totalRegularArrayTime += t;
    startTime = now();
    for (var k = 0; k < repeats; ++k) {
        var sum = 0;
        for (var i = 0; i < n; ++i) {
            for (var j = 0; j < n; ++j) {
                sum += M[i][j];
            }
        }
        //equal(sum, n * n);
    }
    var t = now() - startTime;
    console.log("read array = " + t);
    totalRegularArrayTime += t;
    startTime = now();
    ok(true);

    var totalTypedArrayTime = 0;
    console.log("Typed Array test:");
    var startTime = now();
    for (var k = 0; k < repeats; ++k) {
        MT = new Float32Array(n * n);
    }

    var t = now() - startTime;
    console.log("init = " + t);
    totalTypedArrayTime += t;
    startTime = now();
    for (var k = 0; k < repeats; ++k) {
        for (var i = 0; i < n * n; ++i) {
            MT[i] = 1;
        }
    }
    var t = now() - startTime;
    console.log("write array = " + t);
    totalTypedArrayTime += t;
    startTime = now();
    for (var k = 0; k < repeats; ++k) {
        var sum = 0;
        for (var i = 0; i < n * n; ++i) {
            sum += MT[i];
        }
        //equal(sum, n * n);
    }
    var t = now() - startTime;
    console.log("read array = " + t);
    totalTypedArrayTime += t;
    startTime = now();
    ok(isNaN(totalRegularArrayTime) || totalRegularArrayTime < totalTypedArrayTime, "totalRegularArrayTime=" + totalRegularArrayTime + " totalTypedArrayTime="+totalTypedArrayTime+" - if this consistently fails then maybe we should switch to typed arrays");
});

/// <reference path="pqueue.js"/>
test("priority queue test", function () {
    var q = new PriorityQueue(function (a, b) { return a <= b; });
    q.push(42, 5, 23, 5, Math.PI);
    var u = Math.PI, v;
    strictEqual(u, q.top());
    var cnt = 0;
    while ((v = q.pop()) !== null) {
        ok(u <= v);
        u = v;
        ++cnt;
    }
    equal(cnt, 5);
    q.push(42, 5, 23, 5, Math.PI);
    var k = q.push(13);
    strictEqual(Math.PI, q.top());
    q.reduceKey(k, 2);
    u = q.top();
    strictEqual(u, 2);
    cnt = 0;
    while ((v = q.pop()) !== null) {
        ok(u <= v);
        u = v;
        ++cnt;
    }
    equal(cnt, 6);
});

function getLinks(graph) {
    var m = graph.length;
    var links = new Array(m);
    for (var i = 0; i < m; ++i) {
        var e = graph[i];
        links[i] = { source: e[0], target: e[1] };
    }
    return links;
}

/// <reference path="shortestpaths.js"/>
test("dijkstra", function () {
    // 0  4-3
    //  \/ /
    //  1-2
    var n = 5;
    var links = getLinks([[0, 1], [1, 2], [2, 3], [3, 4], [4, 1]])
    var calc = new shortestpaths.Calculator(n, links);
    var d = calc.DistancesFromNode(0);
    deepEqual(d, [0, 1, 2, 3, 2]);
    var D = calc.DistanceMatrix();
    deepEqual(D, [
        [0, 1, 2, 3, 2],
        [1, 0, 1, 2, 1],
        [2, 1, 0, 1, 2],
        [3, 2, 1, 0, 1],
        [2, 1, 2, 1, 0]
    ]);
});

/// <reference path="vpsc.js"/>
/// <reference path="vpsctests.js"/>
test("vpsc", function () {
    var round = function (v, p) {
        var m = Math.pow(10, p);
        return Math.round(v * m) / m;
    };
    var rnd = function (a, p) {
        if (typeof p === "undefined") { p = 4; }
        return a.map(function (v) { return round(v, p) })
    };
    var res = function (a, p) {
        if (typeof p === "undefined") { p = 4; }
        return a.map(function (v) { return round(v.position(), p) })
    };
    vpsctestcases.forEach(function (t) {
        var vs = t.variables.map(function (u, i) {
            var v;
            if (typeof u === "number") {
                v = new vpsc.Variable(u);
            } else {
                v = new vpsc.Variable(u.desiredPosition, u.weight, u.scale);
            }
            v.id = i;
            return v;
        });
        var cs = t.constraints.map(function (c) {
            return new vpsc.Constraint(vs[c.left], vs[c.right], c.gap);
        });
        var solver = new vpsc.Solver(vs, cs);
        solver.solve();
        if (typeof t.expected !== "undefined") {
            deepEqual(rnd(t.expected, t.precision), res(vs, t.precision), t.description);
        }
    });
});

/// <reference path="rbtree.js"/>
test("rbtree", function () {
    var tree = new RBTree(function (a, b) { return a - b });
    var data = [5, 8, 3, 1, 7, 6, 2];
    data.forEach(function (d) { tree.insert(d); });
    var it = tree.iterator(), item;
    var prev = 0;
    while ((item = it.next()) !== null) {
        ok(prev < item);
        prev = item;
    }

    var m = tree.findIter(5);
    ok(m.prev(3));
    ok(m.next(6));
});

/// <reference path="rectangle.js"/>
test("overlap removal", function () {
    var rs = [
        new vpsc.Rectangle(0, 2, 0, 1),
        new vpsc.Rectangle(1, 3, 0, 1)
    ];
    equal(rs[0].overlapX(rs[1]), 1);
    equal(rs[0].overlapY(rs[1]), 1);
    var vs = rs.map(function (r) {
        return new vpsc.Variable(r.cx());
    });
    var cs = vpsc.generateXConstraints(rs, vs);
    equal(cs.length, 1);
    var solver = new vpsc.Solver(vs, cs);
    solver.solve();
    vs.forEach(function(v, i) {
        rs[i].setXCentre(v.position());
    });
    equal(rs[0].overlapX(rs[1]), 0);
    equal(rs[0].overlapY(rs[1]), 1);

    vs = rs.map(function (r) {
        return new vpsc.Variable(r.cy());
    });
    cs = vpsc.generateYConstraints(rs, vs);
    equal(cs.length, 0);
});

test("vpsc.removeOverlaps", function () {
    var overlaps = function (rs) {
        var cnt = 0;
        for (var i = 0, n = rs.length; i < n - 1; ++i) {
            var r1 = rs[i];
            for (var j = i + 1; j < n; ++j) {
                var r2 = rs[j];
                if (r1.overlapX(r2) > 0 && r1.overlapY(r2) > 0) {
                    cnt++;
                }
            }
        }
        return cnt;
    };
    var rs = [
        new vpsc.Rectangle(0, 4, 0, 4),
        new vpsc.Rectangle(3, 5, 1, 2),
        new vpsc.Rectangle(1, 3, 3, 5)
    ];
    equal(overlaps(rs), 2);
    vpsc.removeOverlaps(rs);
    equal(overlaps(rs), 0);
    equal(rs[1].y, 1);
    equal(rs[1].Y, 2);

    rs = [
        new vpsc.Rectangle(148.314,303.923,94.4755,161.84969999999998),
        new vpsc.Rectangle(251.725,326.6396,20.0193,69.68379999999999),
        new vpsc.Rectangle(201.235,263.6349,117.221,236.923),
        new vpsc.Rectangle(127.445,193.7047,46.5891,186.5991),
        new vpsc.Rectangle(194.259,285.7201,204.182,259.13239999999996)
    ];
    vpsc.removeOverlaps(rs);
    equal(overlaps(rs), 0);
});

<|MERGE_RESOLUTION|>--- conflicted
+++ resolved
@@ -1,585 +1,580 @@
-﻿/// <reference path="d3.v3.min.js"/>
-/// <reference path="../src/d3adaptor.js"/>
-/// <reference path="../src/shortestpaths.js"/>
-/// <reference path="../src/descent.js"/>
-/// <reference path="../src/vpsc.js"/>
-/// <reference path="../src/rectangle.js"/>
-/// <reference path="../src/geom.js"/>
-/// <reference path="../src/powergraph.js"/>
-
-asyncTest("small power-graph", function () {
-    d3.json("../examples/graphdata/n7e23.json", function (error, graph) {
-        var n = graph.nodes.length;
-        ok(n == 7);
-        var c = new powergraph.Configuration(n, graph.links);
-        ok(c.modules.length == 7);
-        var es;
-        ok(c.R == (es = c.allEdges()).length, "c.R=" + c.R + ", actual edges in c=" + es.length);
-        var m = c.merge(c.modules[0], c.modules[4]);
-        ok(0 in m.children);
-        ok(4 in m.children);
-        ok(1 in m.outgoing);
-        ok(3 in m.outgoing);
-        ok(5 in m.outgoing);
-        ok(6 in m.outgoing);
-        ok(2 in m.incoming);
-        ok(5 in m.incoming);
-        ok(c.R == (es = c.allEdges()).length, "c.R=" + c.R + ", actual edges in c=" + es.length);
-        m = c.merge(c.modules[2], c.modules[3]);
-        ok(c.R == (es = c.allEdges()).length, "c.R=" + c.R + ", actual edges in c=" + es.length);
-
-        c = new powergraph.Configuration(n, graph.links);
-        var lastR = c.R;
-        while (c.greedyMerge()) {
-            ok(c.R < lastR);
-            lastR = c.R;
-        }
-        var finalEdges = [];
-        var groups = c.getGroupHierarchy(finalEdges);
-        ok(groups.length == 4);
-        start();
-    });
-    ok(true);
-});
-
-asyncTest("all-pairs shortest paths", function () {
-    var d3cola = cola.d3adaptor();
-
-    d3.json("../examples/graphdata/triangle.json", function (error, graph) {
-        d3cola
-            .nodes(graph.nodes)
-            .links(graph.links);
-        var n = d3cola.nodes().length;
-        equal(n, 4);
-        var D = (new shortestpaths.Calculator(n, d3cola.links())).DistanceMatrix();
-        deepEqual(D, [
-            [0, 1, 1, 2],
-            [1, 0, 1, 2],
-            [1, 1, 0, 1],
-            [2, 2, 1, 0],
-        ]);
-        var x = [0, 0, 1, 1], y = [1, 0, 0, 1];
-        var descent = new cola.Descent([x, y], D);
-        var s0 = descent.reduceStress();
-        var s1 = descent.reduceStress();
-        ok(s1 < s0);
-        var s2 = descent.reduceStress();
-        ok(s2 < s1);
-        d3cola.start(0,0,10);
-        var lengths = graph.links.map(function (l) {
-            var u = l.source, v = l.target,
-                dx = u.x - v.x, dy = u.y - v.y;
-            return Math.sqrt(dx*dx + dy*dy);
-        }), avg = function (a) { return a.reduce(function (u, v) { return u + v }) / a.length },
-            mean = avg(lengths),
-            variance = avg(lengths.map(function (l) { var d = mean - l; return d * d; }));
-        ok(variance < 0.1);
-        start();
-    });
-    ok(true);
-});
-
-asyncTest("equality constraints", function () {
-    var d3cola = cola.d3adaptor();
-
-    d3.json("../examples/graphdata/triangle.json", function (error, graph) {
-        d3cola
-            .nodes(graph.nodes)
-            .links(graph.links)
-            .constraints([{
-                type: "separation", axis: "x",
-                left: 0, right: 1, gap: 0, equality: true
-            }, {
-                type: "separation", axis: "y",
-                left: 0, right: 2, gap: 0, equality: true
-            }]);
-        d3cola.start(20, 20, 20);
-        ok(Math.abs(graph.nodes[0].x - graph.nodes[1].x) < 0.001);
-        ok(Math.abs(graph.nodes[0].y - graph.nodes[2].y) < 0.001);
-        start();
-    });
-    ok(true);
-});
-
-test("convex hulls", function () {
-    var draw = false;
-    var rand = new cola.PseudoRandom();
-    var nextInt = function (r) { return Math.round(rand.getNext() * r) }
-    var width = 100, height = 100;
-
-    for (var k = 0; k < 10; ++k) {
-        if (draw) {
-            var svg = d3.select("body").append("svg").attr("width", width).attr("height", height);
-        }
-        var P = [];
-        for (var i = 0; i < 5; ++i) {
-            var p;
-            P.push(p = { x: nextInt(width), y: nextInt(height) });
-            if (draw) svg.append("circle").attr("cx", p.x).attr("cy", p.y).attr('fill', 'green').attr("r", 5);
-        }
-        var h = geom.ConvexHull(P);
-        if (draw) {
-            var lineFunction = d3.svg.line().x(function (d) { return d.x; }).y(function (d) { return d.y; }).interpolate("linear");
-            svg.append("path").attr("d", lineFunction(h))
-                .attr("stroke", "blue")
-                .attr("stroke-width", 2)
-                .attr("fill", "none");
-        }
-
-        for (var i = 2; i < h.length; ++i) {
-            var p = h[i - 2], q = h[i - 1], r = h[i];
-            ok(geom.isLeft(p, q, r) >= 0, "clockwise hull " + i);
-            for (var j = 0; j < P.length; ++j) {
-                ok(geom.isLeft(p, q, P[j]) >= 0, "" + j);
-            }
-        }
-        ok(h[0] !== h[h.length - 1], "first and last point of hull are different" + k);
-    }
-});
-
-test("radial sort", function () {
-    var draw = false;
-    var n = 100;
-    var width = 400, height = 400;
-    if (draw) {
-        var svg = d3.select("body").append("svg").attr("width", width).attr("height", height);
-    }
-    var P = [];
-    var x = 0, y = 0;
-    var rand = new cola.PseudoRandom(5);
-    var nextInt = function (r) { return Math.round(rand.getNext() * r) }
-    for (var i = 0; i < n; ++i) {
-        var p;
-        P.push(p = { x: nextInt(width), y: nextInt(height) });
-        x += p.x; y += p.y;
-        if (draw) svg.append("circle").attr("cx", p.x).attr("cy", p.y).attr('fill', 'green').attr("r", 5);
-    }
-    var q = { x: x / n, y: y / n };
-    console.log(q);
-    var p0 = null;
-    geom.clockwiseRadialSweep(q, P, function (p, i) {
-        if (p0) {
-            var il = geom.isLeft(q, p0, p);
-            ok(il >= 0);
-        }
-        p0 = p;
-        if (draw) {
-            svg.append("line").attr('x1', q.x).attr('y1', q.y).attr('x2', p.x).attr("y2", p.y)
-                .attr("stroke", d3.interpolateRgb("yellow", "red")(i / n))
-                .attr("stroke-width", 2)
-        }
-    });
-});
-
-<<<<<<< HEAD
-function makePoly(rand) {
-    var length = function (p, q) { var dx = p.x - q.x, dy = p.y - q.y; return dx * dx + dy * dy; };
-    var nextInt = function (r) { return Math.round(rand.getNext() * r) }
-    var n = nextInt(7) + 3, width = 10, height = 10;
-    var P = [];
-    loop: for (var i = 0; i < n; ++i) {
-        var p = { x: nextInt(width), y: nextInt(height) };
-        var ctr = 0;
-        while (i > 0 && length(P[i - 1], p) < 1
-            || i > 1 && (
-                   geom.isLeft(P[i - 2], P[i - 1], p) <= 0
-                || geom.isLeft(P[i - 1], p, P[0]) <= 0
-                || geom.isLeft(p, P[0], P[1]) <= 0)) {
-            if (ctr++ > 10) break loop;
-            p = { x: nextInt(width), y: nextInt(height) };
-        }
-        P.push(p);
-    }
-    P.push({ x: P[0].x, y: P[0].y });
-    return P;
-}
-
-function drawPoly(svg, P) {
-    for (var i = 0; i < P.length; ++i) {
-        var lineFunction = d3.svg.line().x(function (d) { return d.x * 10; }).y(function (d) { return d.y * 10; }).interpolate("linear");
-        svg.append("path").attr("d", lineFunction(P))
-            .attr("stroke", "blue")
-            .attr("stroke-width", 1)
-            .attr("fill", "none");
-    }
-}
-
-function drawLine(svg, l) {
-    svg.append("line").attr('x1', 10 * l.x1).attr('y1', 10 * l.y1).attr('x2', 10 * l.x2).attr("y2", 10 * l.y2)
-        .attr("stroke", "green")
-        .attr("stroke-width", 1);
-};
-
-function drawCircle(svg, p) {
-    svg.append("circle").attr("cx", 10 * p.x).attr("cy", 10 * p.y).attr('fill', 'red').attr("r", 2);
-}
-
-test("tangent visibility graph", function () {
-    var draw = true;
-=======
-test("tangents", function () {
-    var draw = false;
->>>>>>> 39008e15
-    var rand = new cola.PseudoRandom();
-    var nextInt = function (r) { return Math.round(rand.getNext() * r) }
-    var n = 10;
-    var P = [];
-    for (var i = 0; i < n; i++) {
-        var p = makePoly(rand);
-        var dx = 10 * nextInt(10), dy = 10 * nextInt(10);
-        p.forEach(function (p) { p.x += dx; p.y += dy; });
-        P.push(p);
-    }
-    var T = [];
-    for (var i = 0; i < n - 1; i++) {
-        for (var j = i + 1; j < n; j++) {
-            var t = geom.tangents(P[i], P[j]);
-            T.push({ u: i, v: j, tangents: t });
-        }
-    }
-    var L = [];
-    for (var i = 0; i < T.length; i++) {
-        var t = T[i];
-        for (var p in t.tangents) {
-            L.push({ u: t.u, i: t.tangents[p].t1, v: t.v, j: t.tangents[p].t2 });
-        }
-    }
-    var g = new geom.TangentVisibilityGraph(P);
-    if (draw) {
-        var svg = d3.select("body").append("svg").attr("width", 800).attr("height", 100);
-        P.forEach(function (p) {
-            drawPoly(svg, p);
-        });
-        g.E.forEach(function (e) {
-            drawLine(svg, { x1: e.source.p.x, y1: e.source.p.y, x2: e.target.p.x, y2: e.target.p.y });
-        });
-    }
-    ok(true);
-});
-
-test("tangents", function () {
-    var draw = false;
-    var rand = new cola.PseudoRandom();
-    for (var j = 0; j < 100; j++) {
-        var A = makePoly(rand), B = makePoly(rand);
-        if (A.length <= 3 || B.length <= 3) continue;
-        B.forEach(function (p) { p.x += 11 });
-        //if (j !== 207) continue;
-        var t = geom.tangents(A, B);
-        // ok(t.length === 4, t.length + " tangents found at j="+j);
-        if (draw) {
-            var getLine = function (tp) {
-                return { x1: A[tp.t1].x, y1: A[tp.t1].y, x2: B[tp.t2].x, y2: B[tp.t2].y };
-            }
-            d3.select("body").append("p").html(j);
-            var svg = d3.select("body").append("svg").attr("width", 800).attr("height", 100);
-            drawPoly(svg, A);
-            drawPoly(svg, B);
-            for (var p in t) {
-                var l = getLine(t[p]);
-                drawLine(svg, l);
-                var ints = intersects(l, A).concat(intersects(l, B));
-                ok (ints.length <= 4, ints.length + " intersects found at "+j);
-            }
-        }
-    }
-    ok(true);
-});
-
-function intersects(l, P) {
-    var ints = [];
-    for (var i = 1; i < P.length; ++i) {
-        var int = vpsc.Rectangle.lineIntersection(
-            l.x1, l.y1,
-            l.x2, l.y2,
-            P[i-1].x, P[i-1].y,
-            P[i].x, P[i].y
-            );
-        if (int) ints.push(int);
-    }
-    return ints;
-}
-
-test("pseudo random number test", function () {
-    var rand = new cola.PseudoRandom();
-    for (var i = 0; i < 100; ++i) {
-        var r = rand.getNext();
-        ok(r <= 1, "r=" + r);
-        ok(r >= 0, "r=" + r);
-        r = rand.getNextBetween(5, 10);
-        ok(r <= 10, "r=" + r);
-        ok(r >= 5, "r=" + r);
-        r = rand.getNextBetween(-5, 0);
-        ok(r <= 0, "r=" + r);
-        ok(r >= -5, "r=" + r);
-        //console.log(r);
-    }
-});
-
-test("rectangle intersections", function () {
-    var r = new vpsc.Rectangle(2, 4, 0, 2);
-    var p = r.rayIntersection(0, 1);
-    ok(p.x == 2);
-    ok(p.y == 1);
-    p = r.rayIntersection(0, 0);
-    ok(p.x == 2);
-});
-
-test("matrix perf test", function () {
-    ok(true); return; // disable
-
-    var now = window.performance ? function () { return window.performance.now(); } : function () { };
-    console.log("Array test:");
-    var startTime = now();
-    var totalRegularArrayTime = 0;
-    var repeats = 1000;
-    var n = 100;
-    var M;
-    for (var k = 0; k < repeats; ++k) {
-        M = new Array(n);
-        for (var i = 0; i < n; ++i) {
-            M[i] = new Array(n);
-        }
-    }
-
-    var t = now() - startTime;
-    console.log("init = " + t);
-    totalRegularArrayTime += t;
-    startTime = now();
-    for (var k = 0; k < repeats; ++k) {
-        for (var i = 0; i < n; ++i) {
-            for (var j = 0; j < n; ++j) {
-                M[i][j] = 1;
-            }
-        }
-    }
-
-    var t = now() - startTime;
-    console.log("write array = " + t);
-    totalRegularArrayTime += t;
-    startTime = now();
-    for (var k = 0; k < repeats; ++k) {
-        var sum = 0;
-        for (var i = 0; i < n; ++i) {
-            for (var j = 0; j < n; ++j) {
-                sum += M[i][j];
-            }
-        }
-        //equal(sum, n * n);
-    }
-    var t = now() - startTime;
-    console.log("read array = " + t);
-    totalRegularArrayTime += t;
-    startTime = now();
-    ok(true);
-
-    var totalTypedArrayTime = 0;
-    console.log("Typed Array test:");
-    var startTime = now();
-    for (var k = 0; k < repeats; ++k) {
-        MT = new Float32Array(n * n);
-    }
-
-    var t = now() - startTime;
-    console.log("init = " + t);
-    totalTypedArrayTime += t;
-    startTime = now();
-    for (var k = 0; k < repeats; ++k) {
-        for (var i = 0; i < n * n; ++i) {
-            MT[i] = 1;
-        }
-    }
-    var t = now() - startTime;
-    console.log("write array = " + t);
-    totalTypedArrayTime += t;
-    startTime = now();
-    for (var k = 0; k < repeats; ++k) {
-        var sum = 0;
-        for (var i = 0; i < n * n; ++i) {
-            sum += MT[i];
-        }
-        //equal(sum, n * n);
-    }
-    var t = now() - startTime;
-    console.log("read array = " + t);
-    totalTypedArrayTime += t;
-    startTime = now();
-    ok(isNaN(totalRegularArrayTime) || totalRegularArrayTime < totalTypedArrayTime, "totalRegularArrayTime=" + totalRegularArrayTime + " totalTypedArrayTime="+totalTypedArrayTime+" - if this consistently fails then maybe we should switch to typed arrays");
-});
-
-/// <reference path="pqueue.js"/>
-test("priority queue test", function () {
-    var q = new PriorityQueue(function (a, b) { return a <= b; });
-    q.push(42, 5, 23, 5, Math.PI);
-    var u = Math.PI, v;
-    strictEqual(u, q.top());
-    var cnt = 0;
-    while ((v = q.pop()) !== null) {
-        ok(u <= v);
-        u = v;
-        ++cnt;
-    }
-    equal(cnt, 5);
-    q.push(42, 5, 23, 5, Math.PI);
-    var k = q.push(13);
-    strictEqual(Math.PI, q.top());
-    q.reduceKey(k, 2);
-    u = q.top();
-    strictEqual(u, 2);
-    cnt = 0;
-    while ((v = q.pop()) !== null) {
-        ok(u <= v);
-        u = v;
-        ++cnt;
-    }
-    equal(cnt, 6);
-});
-
-function getLinks(graph) {
-    var m = graph.length;
-    var links = new Array(m);
-    for (var i = 0; i < m; ++i) {
-        var e = graph[i];
-        links[i] = { source: e[0], target: e[1] };
-    }
-    return links;
-}
-
-/// <reference path="shortestpaths.js"/>
-test("dijkstra", function () {
-    // 0  4-3
-    //  \/ /
-    //  1-2
-    var n = 5;
-    var links = getLinks([[0, 1], [1, 2], [2, 3], [3, 4], [4, 1]])
-    var calc = new shortestpaths.Calculator(n, links);
-    var d = calc.DistancesFromNode(0);
-    deepEqual(d, [0, 1, 2, 3, 2]);
-    var D = calc.DistanceMatrix();
-    deepEqual(D, [
-        [0, 1, 2, 3, 2],
-        [1, 0, 1, 2, 1],
-        [2, 1, 0, 1, 2],
-        [3, 2, 1, 0, 1],
-        [2, 1, 2, 1, 0]
-    ]);
-});
-
-/// <reference path="vpsc.js"/>
-/// <reference path="vpsctests.js"/>
-test("vpsc", function () {
-    var round = function (v, p) {
-        var m = Math.pow(10, p);
-        return Math.round(v * m) / m;
-    };
-    var rnd = function (a, p) {
-        if (typeof p === "undefined") { p = 4; }
-        return a.map(function (v) { return round(v, p) })
-    };
-    var res = function (a, p) {
-        if (typeof p === "undefined") { p = 4; }
-        return a.map(function (v) { return round(v.position(), p) })
-    };
-    vpsctestcases.forEach(function (t) {
-        var vs = t.variables.map(function (u, i) {
-            var v;
-            if (typeof u === "number") {
-                v = new vpsc.Variable(u);
-            } else {
-                v = new vpsc.Variable(u.desiredPosition, u.weight, u.scale);
-            }
-            v.id = i;
-            return v;
-        });
-        var cs = t.constraints.map(function (c) {
-            return new vpsc.Constraint(vs[c.left], vs[c.right], c.gap);
-        });
-        var solver = new vpsc.Solver(vs, cs);
-        solver.solve();
-        if (typeof t.expected !== "undefined") {
-            deepEqual(rnd(t.expected, t.precision), res(vs, t.precision), t.description);
-        }
-    });
-});
-
-/// <reference path="rbtree.js"/>
-test("rbtree", function () {
-    var tree = new RBTree(function (a, b) { return a - b });
-    var data = [5, 8, 3, 1, 7, 6, 2];
-    data.forEach(function (d) { tree.insert(d); });
-    var it = tree.iterator(), item;
-    var prev = 0;
-    while ((item = it.next()) !== null) {
-        ok(prev < item);
-        prev = item;
-    }
-
-    var m = tree.findIter(5);
-    ok(m.prev(3));
-    ok(m.next(6));
-});
-
-/// <reference path="rectangle.js"/>
-test("overlap removal", function () {
-    var rs = [
-        new vpsc.Rectangle(0, 2, 0, 1),
-        new vpsc.Rectangle(1, 3, 0, 1)
-    ];
-    equal(rs[0].overlapX(rs[1]), 1);
-    equal(rs[0].overlapY(rs[1]), 1);
-    var vs = rs.map(function (r) {
-        return new vpsc.Variable(r.cx());
-    });
-    var cs = vpsc.generateXConstraints(rs, vs);
-    equal(cs.length, 1);
-    var solver = new vpsc.Solver(vs, cs);
-    solver.solve();
-    vs.forEach(function(v, i) {
-        rs[i].setXCentre(v.position());
-    });
-    equal(rs[0].overlapX(rs[1]), 0);
-    equal(rs[0].overlapY(rs[1]), 1);
-
-    vs = rs.map(function (r) {
-        return new vpsc.Variable(r.cy());
-    });
-    cs = vpsc.generateYConstraints(rs, vs);
-    equal(cs.length, 0);
-});
-
-test("vpsc.removeOverlaps", function () {
-    var overlaps = function (rs) {
-        var cnt = 0;
-        for (var i = 0, n = rs.length; i < n - 1; ++i) {
-            var r1 = rs[i];
-            for (var j = i + 1; j < n; ++j) {
-                var r2 = rs[j];
-                if (r1.overlapX(r2) > 0 && r1.overlapY(r2) > 0) {
-                    cnt++;
-                }
-            }
-        }
-        return cnt;
-    };
-    var rs = [
-        new vpsc.Rectangle(0, 4, 0, 4),
-        new vpsc.Rectangle(3, 5, 1, 2),
-        new vpsc.Rectangle(1, 3, 3, 5)
-    ];
-    equal(overlaps(rs), 2);
-    vpsc.removeOverlaps(rs);
-    equal(overlaps(rs), 0);
-    equal(rs[1].y, 1);
-    equal(rs[1].Y, 2);
-
-    rs = [
-        new vpsc.Rectangle(148.314,303.923,94.4755,161.84969999999998),
-        new vpsc.Rectangle(251.725,326.6396,20.0193,69.68379999999999),
-        new vpsc.Rectangle(201.235,263.6349,117.221,236.923),
-        new vpsc.Rectangle(127.445,193.7047,46.5891,186.5991),
-        new vpsc.Rectangle(194.259,285.7201,204.182,259.13239999999996)
-    ];
-    vpsc.removeOverlaps(rs);
-    equal(overlaps(rs), 0);
-});
-
+﻿/// <reference path="d3.v3.min.js"/>
+/// <reference path="../src/d3adaptor.js"/>
+/// <reference path="../src/shortestpaths.js"/>
+/// <reference path="../src/descent.js"/>
+/// <reference path="../src/vpsc.js"/>
+/// <reference path="../src/rectangle.js"/>
+/// <reference path="../src/geom.js"/>
+/// <reference path="../src/powergraph.js"/>
+
+asyncTest("small power-graph", function () {
+    d3.json("../examples/graphdata/n7e23.json", function (error, graph) {
+        var n = graph.nodes.length;
+        ok(n == 7);
+        var c = new powergraph.Configuration(n, graph.links);
+        ok(c.modules.length == 7);
+        var es;
+        ok(c.R == (es = c.allEdges()).length, "c.R=" + c.R + ", actual edges in c=" + es.length);
+        var m = c.merge(c.modules[0], c.modules[4]);
+        ok(0 in m.children);
+        ok(4 in m.children);
+        ok(1 in m.outgoing);
+        ok(3 in m.outgoing);
+        ok(5 in m.outgoing);
+        ok(6 in m.outgoing);
+        ok(2 in m.incoming);
+        ok(5 in m.incoming);
+        ok(c.R == (es = c.allEdges()).length, "c.R=" + c.R + ", actual edges in c=" + es.length);
+        m = c.merge(c.modules[2], c.modules[3]);
+        ok(c.R == (es = c.allEdges()).length, "c.R=" + c.R + ", actual edges in c=" + es.length);
+
+        c = new powergraph.Configuration(n, graph.links);
+        var lastR = c.R;
+        while (c.greedyMerge()) {
+            ok(c.R < lastR);
+            lastR = c.R;
+        }
+        var finalEdges = [];
+        var groups = c.getGroupHierarchy(finalEdges);
+        ok(groups.length == 4);
+        start();
+    });
+    ok(true);
+});
+
+asyncTest("all-pairs shortest paths", function () {
+    var d3cola = cola.d3adaptor();
+
+    d3.json("../examples/graphdata/triangle.json", function (error, graph) {
+        d3cola
+            .nodes(graph.nodes)
+            .links(graph.links);
+        var n = d3cola.nodes().length;
+        equal(n, 4);
+        var D = (new shortestpaths.Calculator(n, d3cola.links())).DistanceMatrix();
+        deepEqual(D, [
+            [0, 1, 1, 2],
+            [1, 0, 1, 2],
+            [1, 1, 0, 1],
+            [2, 2, 1, 0],
+        ]);
+        var x = [0, 0, 1, 1], y = [1, 0, 0, 1];
+        var descent = new cola.Descent([x, y], D);
+        var s0 = descent.reduceStress();
+        var s1 = descent.reduceStress();
+        ok(s1 < s0);
+        var s2 = descent.reduceStress();
+        ok(s2 < s1);
+        d3cola.start(0,0,10);
+        var lengths = graph.links.map(function (l) {
+            var u = l.source, v = l.target,
+                dx = u.x - v.x, dy = u.y - v.y;
+            return Math.sqrt(dx*dx + dy*dy);
+        }), avg = function (a) { return a.reduce(function (u, v) { return u + v }) / a.length },
+            mean = avg(lengths),
+            variance = avg(lengths.map(function (l) { var d = mean - l; return d * d; }));
+        ok(variance < 0.1);
+        start();
+    });
+    ok(true);
+});
+
+asyncTest("equality constraints", function () {
+    var d3cola = cola.d3adaptor();
+
+    d3.json("../examples/graphdata/triangle.json", function (error, graph) {
+        d3cola
+            .nodes(graph.nodes)
+            .links(graph.links)
+            .constraints([{
+                type: "separation", axis: "x",
+                left: 0, right: 1, gap: 0, equality: true
+            }, {
+                type: "separation", axis: "y",
+                left: 0, right: 2, gap: 0, equality: true
+            }]);
+        d3cola.start(20, 20, 20);
+        ok(Math.abs(graph.nodes[0].x - graph.nodes[1].x) < 0.001);
+        ok(Math.abs(graph.nodes[0].y - graph.nodes[2].y) < 0.001);
+        start();
+    });
+    ok(true);
+});
+
+test("convex hulls", function () {
+    var draw = false;
+    var rand = new cola.PseudoRandom();
+    var nextInt = function (r) { return Math.round(rand.getNext() * r) }
+    var width = 100, height = 100;
+
+    for (var k = 0; k < 10; ++k) {
+        if (draw) {
+            var svg = d3.select("body").append("svg").attr("width", width).attr("height", height);
+        }
+        var P = [];
+        for (var i = 0; i < 5; ++i) {
+            var p;
+            P.push(p = { x: nextInt(width), y: nextInt(height) });
+            if (draw) svg.append("circle").attr("cx", p.x).attr("cy", p.y).attr('fill', 'green').attr("r", 5);
+        }
+        var h = geom.ConvexHull(P);
+        if (draw) {
+            var lineFunction = d3.svg.line().x(function (d) { return d.x; }).y(function (d) { return d.y; }).interpolate("linear");
+            svg.append("path").attr("d", lineFunction(h))
+                .attr("stroke", "blue")
+                .attr("stroke-width", 2)
+                .attr("fill", "none");
+        }
+
+        for (var i = 2; i < h.length; ++i) {
+            var p = h[i - 2], q = h[i - 1], r = h[i];
+            ok(geom.isLeft(p, q, r) >= 0, "clockwise hull " + i);
+            for (var j = 0; j < P.length; ++j) {
+                ok(geom.isLeft(p, q, P[j]) >= 0, "" + j);
+            }
+        }
+        ok(h[0] !== h[h.length - 1], "first and last point of hull are different" + k);
+    }
+});
+
+test("radial sort", function () {
+    var draw = false;
+    var n = 100;
+    var width = 400, height = 400;
+    if (draw) {
+        var svg = d3.select("body").append("svg").attr("width", width).attr("height", height);
+    }
+    var P = [];
+    var x = 0, y = 0;
+    var rand = new cola.PseudoRandom(5);
+    var nextInt = function (r) { return Math.round(rand.getNext() * r) }
+    for (var i = 0; i < n; ++i) {
+        var p;
+        P.push(p = { x: nextInt(width), y: nextInt(height) });
+        x += p.x; y += p.y;
+        if (draw) svg.append("circle").attr("cx", p.x).attr("cy", p.y).attr('fill', 'green').attr("r", 5);
+    }
+    var q = { x: x / n, y: y / n };
+    console.log(q);
+    var p0 = null;
+    geom.clockwiseRadialSweep(q, P, function (p, i) {
+        if (p0) {
+            var il = geom.isLeft(q, p0, p);
+            ok(il >= 0);
+        }
+        p0 = p;
+        if (draw) {
+            svg.append("line").attr('x1', q.x).attr('y1', q.y).attr('x2', p.x).attr("y2", p.y)
+                .attr("stroke", d3.interpolateRgb("yellow", "red")(i / n))
+                .attr("stroke-width", 2)
+        }
+    });
+});
+
+function makePoly(rand) {
+        var length = function (p, q) { var dx = p.x - q.x, dy = p.y - q.y; return dx * dx + dy * dy; };
+        var nextInt = function (r) { return Math.round(rand.getNext() * r) }
+            var n = nextInt(7) + 3, width = 10, height = 10;
+            var P = [];
+            loop: for (var i = 0; i < n; ++i) {
+                var p = { x: nextInt(width), y: nextInt(height) };
+                var ctr = 0;
+                while (i > 0 && length(P[i - 1], p) < 1
+                    || i > 1 && (
+                           geom.isLeft(P[i - 2], P[i - 1], p) <= 0
+                        || geom.isLeft(P[i - 1], p, P[0]) <= 0
+                        || geom.isLeft(p, P[0], P[1]) <= 0)) {
+                    if (ctr++ > 10) break loop;
+                    p = { x: nextInt(width), y: nextInt(height) };
+                }
+                P.push(p);
+            }
+            P.push({ x: P[0].x, y: P[0].y });
+            return P;
+        }
+
+function drawPoly(svg, P) {
+                    for (var i = 0; i < P.length; ++i) {
+                        var lineFunction = d3.svg.line().x(function (d) { return d.x * 10; }).y(function (d) { return d.y * 10; }).interpolate("linear");
+                        svg.append("path").attr("d", lineFunction(P))
+                            .attr("stroke", "blue")
+                            .attr("stroke-width", 1)
+                            .attr("fill", "none");
+                    }
+                }
+
+function drawLine(svg, l) {
+    svg.append("line").attr('x1', 10 * l.x1).attr('y1', 10 * l.y1).attr('x2', 10 * l.x2).attr("y2", 10 * l.y2)
+                    .attr("stroke", "green")
+                    .attr("stroke-width", 1);
+            };
+
+function drawCircle(svg, p) {
+    svg.append("circle").attr("cx", 10 * p.x).attr("cy", 10 * p.y).attr('fill', 'red').attr("r", 2);
+}
+
+test("tangent visibility graph", function () {
+    var draw = true;
+    var rand = new cola.PseudoRandom();
+    var nextInt = function (r) { return Math.round(rand.getNext() * r) }
+    var n = 10;
+    var P = [];
+    for (var i = 0; i < n; i++) {
+        var p = makePoly(rand);
+        var dx = 10 * nextInt(10), dy = 10 * nextInt(10);
+        p.forEach(function (p) { p.x += dx; p.y += dy; });
+        P.push(p);
+    }
+    var T = [];
+    for (var i = 0; i < n - 1; i++) {
+        for (var j = i + 1; j < n; j++) {
+            var t = geom.tangents(P[i], P[j]);
+            T.push({ u: i, v: j, tangents: t });
+        }
+    }
+    var L = [];
+    for (var i = 0; i < T.length; i++) {
+        var t = T[i];
+        for (var p in t.tangents) {
+            L.push({ u: t.u, i: t.tangents[p].t1, v: t.v, j: t.tangents[p].t2 });
+        }
+    }
+    var g = new geom.TangentVisibilityGraph(P);
+    if (draw) {
+        var svg = d3.select("body").append("svg").attr("width", 800).attr("height", 100);
+        P.forEach(function (p) {
+            drawPoly(svg, p);
+        });
+        g.E.forEach(function (e) {
+            drawLine(svg, { x1: e.source.p.x, y1: e.source.p.y, x2: e.target.p.x, y2: e.target.p.y });
+        });
+    }
+    ok(true);
+});
+
+test("tangents", function () {
+    var draw = false;
+    var rand = new cola.PseudoRandom();
+    for (var j = 0; j < 100; j++) {
+        var A = makePoly(rand), B = makePoly(rand);
+        if (A.length <= 3 || B.length <= 3) continue;
+        B.forEach(function (p) { p.x += 11 });
+        //if (j !== 207) continue;
+        var t = geom.tangents(A, B);
+        // ok(t.length === 4, t.length + " tangents found at j="+j);
+        if (draw) {
+            var getLine = function (tp) {
+                return { x1: A[tp.t1].x, y1: A[tp.t1].y, x2: B[tp.t2].x, y2: B[tp.t2].y };
+            }
+            d3.select("body").append("p").html(j);
+            var svg = d3.select("body").append("svg").attr("width", 800).attr("height", 100);
+            drawPoly(svg, A);
+            drawPoly(svg, B);
+            for (var p in t) {
+                var l = getLine(t[p]);
+                drawLine(svg, l);
+                var ints = intersects(l, A).concat(intersects(l, B));
+                ok (ints.length <= 4, ints.length + " intersects found at "+j);
+            }
+        }
+    }
+    ok(true);
+});
+
+function intersects(l, P) {
+    var ints = [];
+    for (var i = 1; i < P.length; ++i) {
+        var int = vpsc.Rectangle.lineIntersection(
+            l.x1, l.y1,
+            l.x2, l.y2,
+            P[i-1].x, P[i-1].y,
+            P[i].x, P[i].y
+            );
+        if (int) ints.push(int);
+    }
+    return ints;
+}
+
+test("pseudo random number test", function () {
+    var rand = new cola.PseudoRandom();
+    for (var i = 0; i < 100; ++i) {
+        var r = rand.getNext();
+        ok(r <= 1, "r=" + r);
+        ok(r >= 0, "r=" + r);
+        r = rand.getNextBetween(5, 10);
+        ok(r <= 10, "r=" + r);
+        ok(r >= 5, "r=" + r);
+        r = rand.getNextBetween(-5, 0);
+        ok(r <= 0, "r=" + r);
+        ok(r >= -5, "r=" + r);
+        //console.log(r);
+    }
+});
+
+test("rectangle intersections", function () {
+    var r = new vpsc.Rectangle(2, 4, 0, 2);
+    var p = r.rayIntersection(0, 1);
+    ok(p.x == 2);
+    ok(p.y == 1);
+    p = r.rayIntersection(0, 0);
+    ok(p.x == 2);
+});
+
+test("matrix perf test", function () {
+    ok(true); return; // disable
+
+    var now = window.performance ? function () { return window.performance.now(); } : function () { };
+    console.log("Array test:");
+    var startTime = now();
+    var totalRegularArrayTime = 0;
+    var repeats = 1000;
+    var n = 100;
+    var M;
+    for (var k = 0; k < repeats; ++k) {
+        M = new Array(n);
+        for (var i = 0; i < n; ++i) {
+            M[i] = new Array(n);
+        }
+    }
+
+    var t = now() - startTime;
+    console.log("init = " + t);
+    totalRegularArrayTime += t;
+    startTime = now();
+    for (var k = 0; k < repeats; ++k) {
+        for (var i = 0; i < n; ++i) {
+            for (var j = 0; j < n; ++j) {
+                M[i][j] = 1;
+            }
+        }
+    }
+
+    var t = now() - startTime;
+    console.log("write array = " + t);
+    totalRegularArrayTime += t;
+    startTime = now();
+    for (var k = 0; k < repeats; ++k) {
+        var sum = 0;
+        for (var i = 0; i < n; ++i) {
+            for (var j = 0; j < n; ++j) {
+                sum += M[i][j];
+            }
+        }
+        //equal(sum, n * n);
+    }
+    var t = now() - startTime;
+    console.log("read array = " + t);
+    totalRegularArrayTime += t;
+    startTime = now();
+    ok(true);
+
+    var totalTypedArrayTime = 0;
+    console.log("Typed Array test:");
+    var startTime = now();
+    for (var k = 0; k < repeats; ++k) {
+        MT = new Float32Array(n * n);
+    }
+
+    var t = now() - startTime;
+    console.log("init = " + t);
+    totalTypedArrayTime += t;
+    startTime = now();
+    for (var k = 0; k < repeats; ++k) {
+        for (var i = 0; i < n * n; ++i) {
+            MT[i] = 1;
+        }
+    }
+    var t = now() - startTime;
+    console.log("write array = " + t);
+    totalTypedArrayTime += t;
+    startTime = now();
+    for (var k = 0; k < repeats; ++k) {
+        var sum = 0;
+        for (var i = 0; i < n * n; ++i) {
+            sum += MT[i];
+        }
+        //equal(sum, n * n);
+    }
+    var t = now() - startTime;
+    console.log("read array = " + t);
+    totalTypedArrayTime += t;
+    startTime = now();
+    ok(isNaN(totalRegularArrayTime) || totalRegularArrayTime < totalTypedArrayTime, "totalRegularArrayTime=" + totalRegularArrayTime + " totalTypedArrayTime="+totalTypedArrayTime+" - if this consistently fails then maybe we should switch to typed arrays");
+});
+
+/// <reference path="pqueue.js"/>
+test("priority queue test", function () {
+    var q = new PriorityQueue(function (a, b) { return a <= b; });
+    q.push(42, 5, 23, 5, Math.PI);
+    var u = Math.PI, v;
+    strictEqual(u, q.top());
+    var cnt = 0;
+    while ((v = q.pop()) !== null) {
+        ok(u <= v);
+        u = v;
+        ++cnt;
+    }
+    equal(cnt, 5);
+    q.push(42, 5, 23, 5, Math.PI);
+    var k = q.push(13);
+    strictEqual(Math.PI, q.top());
+    q.reduceKey(k, 2);
+    u = q.top();
+    strictEqual(u, 2);
+    cnt = 0;
+    while ((v = q.pop()) !== null) {
+        ok(u <= v);
+        u = v;
+        ++cnt;
+    }
+    equal(cnt, 6);
+});
+
+function getLinks(graph) {
+    var m = graph.length;
+    var links = new Array(m);
+    for (var i = 0; i < m; ++i) {
+        var e = graph[i];
+        links[i] = { source: e[0], target: e[1] };
+    }
+    return links;
+}
+
+/// <reference path="shortestpaths.js"/>
+test("dijkstra", function () {
+    // 0  4-3
+    //  \/ /
+    //  1-2
+    var n = 5;
+    var links = getLinks([[0, 1], [1, 2], [2, 3], [3, 4], [4, 1]])
+    var calc = new shortestpaths.Calculator(n, links);
+    var d = calc.DistancesFromNode(0);
+    deepEqual(d, [0, 1, 2, 3, 2]);
+    var D = calc.DistanceMatrix();
+    deepEqual(D, [
+        [0, 1, 2, 3, 2],
+        [1, 0, 1, 2, 1],
+        [2, 1, 0, 1, 2],
+        [3, 2, 1, 0, 1],
+        [2, 1, 2, 1, 0]
+    ]);
+});
+
+/// <reference path="vpsc.js"/>
+/// <reference path="vpsctests.js"/>
+test("vpsc", function () {
+    var round = function (v, p) {
+        var m = Math.pow(10, p);
+        return Math.round(v * m) / m;
+    };
+    var rnd = function (a, p) {
+        if (typeof p === "undefined") { p = 4; }
+        return a.map(function (v) { return round(v, p) })
+    };
+    var res = function (a, p) {
+        if (typeof p === "undefined") { p = 4; }
+        return a.map(function (v) { return round(v.position(), p) })
+    };
+    vpsctestcases.forEach(function (t) {
+        var vs = t.variables.map(function (u, i) {
+            var v;
+            if (typeof u === "number") {
+                v = new vpsc.Variable(u);
+            } else {
+                v = new vpsc.Variable(u.desiredPosition, u.weight, u.scale);
+            }
+            v.id = i;
+            return v;
+        });
+        var cs = t.constraints.map(function (c) {
+            return new vpsc.Constraint(vs[c.left], vs[c.right], c.gap);
+        });
+        var solver = new vpsc.Solver(vs, cs);
+        solver.solve();
+        if (typeof t.expected !== "undefined") {
+            deepEqual(rnd(t.expected, t.precision), res(vs, t.precision), t.description);
+        }
+    });
+});
+
+/// <reference path="rbtree.js"/>
+test("rbtree", function () {
+    var tree = new RBTree(function (a, b) { return a - b });
+    var data = [5, 8, 3, 1, 7, 6, 2];
+    data.forEach(function (d) { tree.insert(d); });
+    var it = tree.iterator(), item;
+    var prev = 0;
+    while ((item = it.next()) !== null) {
+        ok(prev < item);
+        prev = item;
+    }
+
+    var m = tree.findIter(5);
+    ok(m.prev(3));
+    ok(m.next(6));
+});
+
+/// <reference path="rectangle.js"/>
+test("overlap removal", function () {
+    var rs = [
+        new vpsc.Rectangle(0, 2, 0, 1),
+        new vpsc.Rectangle(1, 3, 0, 1)
+    ];
+    equal(rs[0].overlapX(rs[1]), 1);
+    equal(rs[0].overlapY(rs[1]), 1);
+    var vs = rs.map(function (r) {
+        return new vpsc.Variable(r.cx());
+    });
+    var cs = vpsc.generateXConstraints(rs, vs);
+    equal(cs.length, 1);
+    var solver = new vpsc.Solver(vs, cs);
+    solver.solve();
+    vs.forEach(function(v, i) {
+        rs[i].setXCentre(v.position());
+    });
+    equal(rs[0].overlapX(rs[1]), 0);
+    equal(rs[0].overlapY(rs[1]), 1);
+
+    vs = rs.map(function (r) {
+        return new vpsc.Variable(r.cy());
+    });
+    cs = vpsc.generateYConstraints(rs, vs);
+    equal(cs.length, 0);
+});
+
+test("vpsc.removeOverlaps", function () {
+    var overlaps = function (rs) {
+        var cnt = 0;
+        for (var i = 0, n = rs.length; i < n - 1; ++i) {
+            var r1 = rs[i];
+            for (var j = i + 1; j < n; ++j) {
+                var r2 = rs[j];
+                if (r1.overlapX(r2) > 0 && r1.overlapY(r2) > 0) {
+                    cnt++;
+                }
+            }
+        }
+        return cnt;
+    };
+    var rs = [
+        new vpsc.Rectangle(0, 4, 0, 4),
+        new vpsc.Rectangle(3, 5, 1, 2),
+        new vpsc.Rectangle(1, 3, 3, 5)
+    ];
+    equal(overlaps(rs), 2);
+    vpsc.removeOverlaps(rs);
+    equal(overlaps(rs), 0);
+    equal(rs[1].y, 1);
+    equal(rs[1].Y, 2);
+
+    rs = [
+        new vpsc.Rectangle(148.314,303.923,94.4755,161.84969999999998),
+        new vpsc.Rectangle(251.725,326.6396,20.0193,69.68379999999999),
+        new vpsc.Rectangle(201.235,263.6349,117.221,236.923),
+        new vpsc.Rectangle(127.445,193.7047,46.5891,186.5991),
+        new vpsc.Rectangle(194.259,285.7201,204.182,259.13239999999996)
+    ];
+    vpsc.removeOverlaps(rs);
+    equal(overlaps(rs), 0);
+});
+