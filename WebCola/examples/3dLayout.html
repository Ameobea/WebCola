--- conflicted
+++ resolved
@@ -8,14 +8,8 @@
     <script src="../extern/d3.v3.js"></script>
     <script src="../extern/three.js"></script>
     <script src="../cola.v3.min.js"></script>
-<<<<<<< HEAD
-    <script src="../src/d3adaptor.js"></script>
-    <script src="../src/descent.js"></script>
-    <script src="../src/linklengths.js"></script>
-=======
     <script src="../src/shortestpaths.js"></script>
     <script src="../src/pqueue.js"></script>
->>>>>>> e5dca8e5
 </head>
 <body>
     <h1><a href="http://wilma.sf.net">WilmaScope</a> on the Web!</h1>   
