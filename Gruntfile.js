<<<<<<< HEAD
module.exports = function (grunt) {
  require('load-grunt-tasks')(grunt);
  require('./tasks/examples')(grunt);
  grunt.loadNpmTasks('typedoc');
  grunt.initConfig({
    pkg: grunt.file.readJSON('package.json'),
    watch: {
      default: {
        files: ["<%= concat.dist.src %>", "Gruntfile.js", "templates/*"],
        tasks: ["default"]
      },
      typescript: {
        files: ["<%= typescript.base.src %>","<%= typescript.examples.src %>"],
        tasks: ["typescript"]
      },
      test: {
        files: ["WebCola/test/*.js"],
        tasks: ["qunit"]
      }
    },
    typescript: {
      base: {
        src: ['WebCola/src/*.ts'],
        dest: 'WebCola/cola.js',
        options: {
          module: 'amd',
          target: 'es5',
          sourceMap: true
        }
      },
      examples: {
        src: ['WebCola/examples/*.ts'],
        options: {
          module: 'amd',
          target: 'es5',
          sourceMap: true
        }
      }
    },
    concat: {
      options: {},
      dist: {
        src: [
          'WebCola/src/rbtree.js',
          'WebCola/src/scc.js',
          'WebCola/cola.js',
        ],
        dest: 'WebCola/cola.js'
      }
    },
    umd: {
      all: {
        src: '<%= concat.dist.dest %>',
        template: 'templates/umd.hbs',
        objectToExport: 'cola',
        deps: {
          'default': ['d3']
        }
      }
    },
    uglify: {    
      options: {
        sourceMap: true
      },
      dist: {
        files: {
          'WebCola/cola.min.js': [
            '<%= concat.dist.dest %>'
          ]
        }
      }
    },
    qunit: {
      all: ['WebCola/test/*.html']
    },
    examples: {
      all: ["WebCola/examples/*.html"]
    },
    typedoc: {
      options: {
          module: 'amd',
          target: 'es5',
          out: 'doc/',
          name: 'WebCoLa AKA cola.js',
          theme: 'minimal'
      },
      src: ["<%= typescript.base.src %>"]
    }
  });
 
  grunt.registerTask('default', ['typescript:base', 'concat', 'uglify', 'qunit']);
  grunt.registerTask('nougly', ['typescript:base', 'concat', 'qunit']);
  grunt.registerTask('nougly-notest', ['typescript', 'concat']);
  grunt.registerTask('docs', ['typedoc', 'typescript:examples']);
  grunt.registerTask('examples', ['typescript:examples']);
  grunt.registerTask('full', ['default', 'typescript:examples', 'examples']);
};
=======
module.exports = function (grunt) {
  require('load-grunt-tasks')(grunt);
  require('./tasks/examples')(grunt);
  grunt.loadNpmTasks('typedoc');
  grunt.initConfig({
    pkg: grunt.file.readJSON('package.json'),
    watch: {
      default: {
        files: ["<%= concat.dist.src %>", "Gruntfile.js", "templates/*"],
        tasks: ["default"]
      },
      typescript: {
        files: ["<%= typescript.base.src %>","<%= typescript.examples.src %>"],
        tasks: ["typescript"]
      },
      test: {
        files: ["WebCola/test/*.js"],
        tasks: ["qunit"]
      }
    },
    typescript: {
      base: {
        src: ['WebCola/src/*.ts'],
        dest: 'WebCola/cola.js',
        options: {
          module: 'amd',
          target: 'es5',
          sourceMap: true
        }
      },
      commonjs: {
        src: ['WebCola/index.ts'],
        dest: 'WebCola/index.js',
        options: {
          module: 'commonjs',
          target: 'es5'
        }
      },
      examples: {
        src: ['WebCola/examples/*.ts'],
        options: {
          module: 'amd',
          target: 'es5',
          sourceMap: true
        }
      }
    },
    concat: {
      options: {},
      dist: {
        src: [
          'WebCola/src/rbtree.js',
          'WebCola/src/scc.js',
          'WebCola/cola.js',
        ],
        dest: 'WebCola/cola.js'
      }
    },
    umd: {
      all: {
        src: '<%= concat.dist.dest %>',
        template: 'templates/umd.hbs',
        objectToExport: 'cola',
        deps: {
          'default': ['d3']
        }
      }
    },
    uglify: {    
      options: {
        sourceMap: true
      },
      dist: {
        files: {
          'WebCola/cola.min.js': [
            '<%= concat.dist.dest %>'
          ]
        }
      }
    },
    qunit: {
      all: ['WebCola/test/*.html']
    },
    examples: {
      all: ["WebCola/examples/*.html"]
    },
    typedoc: {
      options: {
          module: 'amd',
          target: 'es5',
          out: 'doc/',
          name: 'WebCoLa AKA cola.js',
          theme: 'minimal'
      },
      src: ["<%= typescript.base.src %>"]
    }
  });
 
  grunt.registerTask('default', ['typescript:base', 'concat', 'uglify', 'qunit']);
  grunt.registerTask('nougly', ['typescript:base', 'concat', 'qunit']);
  grunt.registerTask('nougly-notest', ['typescript', 'concat']);
  grunt.registerTask('docs', ['typedoc', 'typescript:examples']);
  grunt.registerTask('examples', ['typescript:examples']);
  grunt.registerTask('full', ['default', 'typescript:examples', 'examples']);
};
>>>>>>> 541e66a2
<|MERGE_RESOLUTION|>--- conflicted
+++ resolved
@@ -1,102 +1,3 @@
-<<<<<<< HEAD
-module.exports = function (grunt) {
-  require('load-grunt-tasks')(grunt);
-  require('./tasks/examples')(grunt);
-  grunt.loadNpmTasks('typedoc');
-  grunt.initConfig({
-    pkg: grunt.file.readJSON('package.json'),
-    watch: {
-      default: {
-        files: ["<%= concat.dist.src %>", "Gruntfile.js", "templates/*"],
-        tasks: ["default"]
-      },
-      typescript: {
-        files: ["<%= typescript.base.src %>","<%= typescript.examples.src %>"],
-        tasks: ["typescript"]
-      },
-      test: {
-        files: ["WebCola/test/*.js"],
-        tasks: ["qunit"]
-      }
-    },
-    typescript: {
-      base: {
-        src: ['WebCola/src/*.ts'],
-        dest: 'WebCola/cola.js',
-        options: {
-          module: 'amd',
-          target: 'es5',
-          sourceMap: true
-        }
-      },
-      examples: {
-        src: ['WebCola/examples/*.ts'],
-        options: {
-          module: 'amd',
-          target: 'es5',
-          sourceMap: true
-        }
-      }
-    },
-    concat: {
-      options: {},
-      dist: {
-        src: [
-          'WebCola/src/rbtree.js',
-          'WebCola/src/scc.js',
-          'WebCola/cola.js',
-        ],
-        dest: 'WebCola/cola.js'
-      }
-    },
-    umd: {
-      all: {
-        src: '<%= concat.dist.dest %>',
-        template: 'templates/umd.hbs',
-        objectToExport: 'cola',
-        deps: {
-          'default': ['d3']
-        }
-      }
-    },
-    uglify: {    
-      options: {
-        sourceMap: true
-      },
-      dist: {
-        files: {
-          'WebCola/cola.min.js': [
-            '<%= concat.dist.dest %>'
-          ]
-        }
-      }
-    },
-    qunit: {
-      all: ['WebCola/test/*.html']
-    },
-    examples: {
-      all: ["WebCola/examples/*.html"]
-    },
-    typedoc: {
-      options: {
-          module: 'amd',
-          target: 'es5',
-          out: 'doc/',
-          name: 'WebCoLa AKA cola.js',
-          theme: 'minimal'
-      },
-      src: ["<%= typescript.base.src %>"]
-    }
-  });
- 
-  grunt.registerTask('default', ['typescript:base', 'concat', 'uglify', 'qunit']);
-  grunt.registerTask('nougly', ['typescript:base', 'concat', 'qunit']);
-  grunt.registerTask('nougly-notest', ['typescript', 'concat']);
-  grunt.registerTask('docs', ['typedoc', 'typescript:examples']);
-  grunt.registerTask('examples', ['typescript:examples']);
-  grunt.registerTask('full', ['default', 'typescript:examples', 'examples']);
-};
-=======
 module.exports = function (grunt) {
   require('load-grunt-tasks')(grunt);
   require('./tasks/examples')(grunt);
@@ -201,5 +102,4 @@
   grunt.registerTask('docs', ['typedoc', 'typescript:examples']);
   grunt.registerTask('examples', ['typescript:examples']);
   grunt.registerTask('full', ['default', 'typescript:examples', 'examples']);
-};
->>>>>>> 541e66a2
+};